--- conflicted
+++ resolved
@@ -32,12 +32,8 @@
     "python-multipart>=0.0.18",
     "aioredis>=2.0.0,<3.0.0",
     "psutil>=5.9.0",
-<<<<<<< HEAD
     "httpx>=0.24.0,<1.0.0",
-=======
-    "httpx>=0.24.0",
     "seaborn>=0.13.2",
->>>>>>> cee60489
 ]
 
 [project.scripts]
